import dask.array as da
import numpy as np
import spatial_image as si
from dask_image.ndinterp import affine_transform as dask_image_affine_transform
from scipy.ndimage import affine_transform

from multiview_stitcher import param_utils, spatial_image_utils


def transform_sim(
    sim,
    p=None,
    output_stack_properties=None,
    order=1,
    cval=0.0,
    keep_transform_keys=False,
):
    """
    Transform a spatial image

    TODO: Need to have option to low pass filter
    before significantly reducing spacing, see
    https://computergraphics.stackexchange.com/questions/103/do-you-need-to-use-a-lowpass-filter-before-downsizing-an-image
    """

    ndim = spatial_image_utils.get_ndim_from_sim(sim)
    spatial_dims = spatial_image_utils.get_spatial_dims_from_sim(sim)

<<<<<<< HEAD
    if output_chunksize is None:
        default_chunksize = spatial_image_utils.get_default_spatial_chunksizes(
            ndim
        )
        output_chunksize = tuple([default_chunksize[dim] for dim in sdims])

=======
>>>>>>> 13fb41d4
    if p is None:
        p = param_utils.identity_transform(ndim)

    matrix = p[:ndim, :ndim]
    offset = p[:ndim, ndim]

    # spacing matrices
    Sx = np.diag(
        [output_stack_properties["spacing"][dim] for dim in spatial_dims]
    )
    Sy = np.diag(spatial_image_utils.get_spacing_from_sim(sim, asarray=True))

    Ox = np.array(
        [output_stack_properties["origin"][dim] for dim in spatial_dims]
    )
    Oy = spatial_image_utils.get_origin_from_sim(sim, asarray=True)

    matrix_prime = np.dot(np.linalg.inv(Sy), np.dot(matrix, Sx))
    offset_prime = np.dot(
        np.linalg.inv(Sy),
        offset
        - Oy
        + np.dot(
            matrix,
            Ox,
        ),
    )

    affine_transform_kwargs = {
        "matrix": matrix_prime,
        "offset": offset_prime,
        "order": order,
        "output_shape": tuple(
            [output_stack_properties["shape"][dim] for dim in spatial_dims]
        ),
        "mode": "constant",
        "cval": cval,
    }

    if isinstance(sim.data, da.core.Array):
        out_data = dask_image_affine_transform(
            sim.data,
            **affine_transform_kwargs,
        )
    else:
        out_data = affine_transform(
            sim.data,
            **affine_transform_kwargs,
        )

    sim = si.to_spatial_image(
        out_data,
        dims=sim.dims,
        scale=output_stack_properties["spacing"],
        translation=output_stack_properties["origin"],
    )

    return sim


def transform_pts(pts, affine):
    """
    pts: (M, N)
    affine: (N+1, N+1)
    """
    pts = np.array(pts)
    pts = np.concatenate([pts, np.ones((pts.shape[0], 1))], axis=1)
    pts_t = np.array([np.dot(np.array(affine), pt) for pt in pts])
    pts_t = pts_t[:, :-1]

    return pts_t<|MERGE_RESOLUTION|>--- conflicted
+++ resolved
@@ -26,15 +26,6 @@
     ndim = spatial_image_utils.get_ndim_from_sim(sim)
     spatial_dims = spatial_image_utils.get_spatial_dims_from_sim(sim)
 
-<<<<<<< HEAD
-    if output_chunksize is None:
-        default_chunksize = spatial_image_utils.get_default_spatial_chunksizes(
-            ndim
-        )
-        output_chunksize = tuple([default_chunksize[dim] for dim in sdims])
-
-=======
->>>>>>> 13fb41d4
     if p is None:
         p = param_utils.identity_transform(ndim)
 
